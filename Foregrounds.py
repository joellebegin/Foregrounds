--- conflicted
+++ resolved
@@ -97,16 +97,11 @@
 
         Parameters
         ----------
-<<<<<<< HEAD
-        -central_freq: int or float
+
+        central_freq: int or float
             the frequency that will be placed at the center of the box in MHz
-        -L: int or float. 
-=======
-        central_freq: int or float
-            the frequency that will be placed at the center of the box
-        
-        L: int or float
->>>>>>> b8df83a6
+        
+        L: int or float. 
             real space length of the box in Mpc
             
             
@@ -238,30 +233,4 @@
         
         m = self.mean_150Mhz*(a-1)/a #minimum temperature set by mean
         self.amps = (np.random.pareto(a, (self.n,self.n)) +1)*m 
-<<<<<<< HEAD
         self.amplitudes.append(self.amps)
-
-
-
-def main():
-
-    f = Foregrounds()
-    print(f.real_space())
-    # print(f.r_0.value)
-
-    test =Distance(20, unit = u.Mpc)
-    # print(f.r_0)
-    # print(f.delta_r)
-    # print(f.comoving_dist)
-    cdist = f.comoving_dist
-    # z = []
-    # for dist in cdist:
-    #     z.append(z_at_value(cosmo.comoving_distance, dist))
-    # # print(z_at_value(cosmo.comoving_distance, f.comoving_dist))
-    # print(f.frequency_grid[100])
-if __name__=="__main__":
-    main()
-=======
-        
-        
->>>>>>> b8df83a6
